﻿// Copyright (c) Microsoft. All rights reserved.

using System;
using System.Collections.Generic;
using System.Collections.Immutable;
using System.Linq;
using System.Threading.Tasks;
using Microsoft.SemanticKernel.AI.Embeddings;
using Microsoft.SemanticKernel.Diagnostics;
using Microsoft.SemanticKernel.Memory;
using Xunit;

namespace SemanticKernel.UnitTests.Memory;

public class VolatileMemoryStoreTests
{
    private readonly VolatileMemoryStore _db;

    public VolatileMemoryStoreTests()
    {
        this._db = new VolatileMemoryStore();
    }

    private int _collectionNum = 0;

    private IEnumerable<MemoryRecord> CreateBatchRecords(int numRecords)
    {
        Assert.True(numRecords % 2 == 0, "Number of records must be even");
        Assert.True(numRecords > 0, "Number of records must be greater than 0");

        IEnumerable<MemoryRecord> records = new List<MemoryRecord>(numRecords);
        for (int i = 0; i < numRecords / 2; i++)
        {
            var testRecord = MemoryRecord.LocalRecord(
                id: "test" + i,
                text: "text" + i,
                description: "description" + i,
                embedding: new Embedding<float>(new float[] { 1, 1, 1 }));
            records = records.Append(testRecord);
        }

        for (int i = numRecords / 2; i < numRecords; i++)
        {
            var testRecord = MemoryRecord.ReferenceRecord(
                externalId: "test" + i,
                sourceName: "sourceName" + i,
                description: "description" + i,
                embedding: new Embedding<float>(new float[] { 1, 2, 3 }));
            records = records.Append(testRecord);
        }

        return records;
    }

    [Fact]
    public void InitializeDbConnectionSucceeds()
    {
        // Assert
        Assert.NotNull(this._db);
    }

    [Fact]
    public async Task ItCanCreateAndGetCollectionAsync()
    {
        // Arrange
        string collection = "test_collection" + this._collectionNum;
        this._collectionNum++;

        // Act
        await this._db.CreateCollectionAsync(collection);
        var collections = this._db.GetCollectionsAsync();

        // Assert
        Assert.NotEmpty(collections.ToEnumerable());
        Assert.True(await collections.ContainsAsync(collection));
    }

    [Fact]
    public async Task ItHandlesExceptionsWhenCreatingCollectionAsync()
    {
        // Arrange
        string? collection = null;

        // Assert
<<<<<<< HEAD
        await Assert.ThrowsAsync<SKException>(async () => await this._db.CreateCollectionAsync(collection));
=======
        await Assert.ThrowsAsync<ArgumentNullException>(async () => await this._db.CreateCollectionAsync(collection!));
>>>>>>> 91470032
    }

    [Fact]
    public async Task ItCannotInsertIntoNonExistentCollectionAsync()
    {
        // Arrange
        MemoryRecord testRecord = MemoryRecord.LocalRecord(
            id: "test",
            text: "text",
            description: "description",
            embedding: new Embedding<float>(new float[] { 1, 2, 3 }),
            key: null,
            timestamp: null);
        string collection = "test_collection" + this._collectionNum;
        this._collectionNum++;

        // Assert
        await Assert.ThrowsAsync<SKException>(async () => await this._db.UpsertAsync(collection, testRecord));
    }

    [Fact]
    public async Task GetAsyncReturnsEmptyEmbeddingUnlessSpecifiedAsync()
    {
        // Arrange
        MemoryRecord testRecord = MemoryRecord.LocalRecord(
            id: "test",
            text: "text",
            description: "description",
            embedding: new Embedding<float>(new float[] { 1, 2, 3 }),
            key: null,
            timestamp: null);
        string collection = "test_collection" + this._collectionNum;
        this._collectionNum++;

        // Act
        await this._db.CreateCollectionAsync(collection);
        var key = await this._db.UpsertAsync(collection, testRecord);
        var actualDefault = await this._db.GetAsync(collection, key);
        var actualWithEmbedding = await this._db.GetAsync(collection, key, true);

        // Assert
        Assert.NotNull(actualDefault);
        Assert.NotNull(actualWithEmbedding);
        Assert.Empty(actualDefault.Embedding.Vector);
        Assert.NotEmpty(actualWithEmbedding.Embedding.Vector);
        Assert.NotEqual(testRecord, actualDefault);
        Assert.Equal(testRecord, actualWithEmbedding);
    }

    [Fact]
    public async Task ItCanUpsertAndRetrieveARecordWithNoTimestampAsync()
    {
        // Arrange
        MemoryRecord testRecord = MemoryRecord.LocalRecord(
            id: "test",
            text: "text",
            description: "description",
            embedding: new Embedding<float>(new float[] { 1, 2, 3 }),
            key: null,
            timestamp: null);
        string collection = "test_collection" + this._collectionNum;
        this._collectionNum++;

        // Act
        await this._db.CreateCollectionAsync(collection);
        var key = await this._db.UpsertAsync(collection, testRecord);
        var actual = await this._db.GetAsync(collection, key, true);

        // Assert
        Assert.NotNull(actual);
        Assert.Equal(testRecord, actual);
    }

    [Fact]
    public async Task ItCanUpsertAndRetrieveARecordWithTimestampAsync()
    {
        // Arrange
        MemoryRecord testRecord = MemoryRecord.LocalRecord(
            id: "test",
            text: "text",
            description: "description",
            embedding: new Embedding<float>(new float[] { 1, 2, 3 }),
            key: null,
            timestamp: DateTimeOffset.UtcNow);
        string collection = "test_collection" + this._collectionNum;
        this._collectionNum++;

        // Act
        await this._db.CreateCollectionAsync(collection);
        var key = await this._db.UpsertAsync(collection, testRecord);
        var actual = await this._db.GetAsync(collection, key, true);

        // Assert
        Assert.NotNull(actual);
        Assert.Equal(testRecord, actual);
    }

    [Fact]
    public async Task UpsertReplacesExistingRecordWithSameIdAsync()
    {
        // Arrange
        string commonId = "test";
        MemoryRecord testRecord = MemoryRecord.LocalRecord(
            id: commonId,
            text: "text",
            description: "description",
            embedding: new Embedding<float>(new float[] { 1, 2, 3 }));
        MemoryRecord testRecord2 = MemoryRecord.LocalRecord(
            id: commonId,
            text: "text2",
            description: "description2",
            embedding: new Embedding<float>(new float[] { 1, 2, 4 }));
        string collection = "test_collection" + this._collectionNum;
        this._collectionNum++;

        // Act
        await this._db.CreateCollectionAsync(collection);
        var key = await this._db.UpsertAsync(collection, testRecord);
        var key2 = await this._db.UpsertAsync(collection, testRecord2);
        var actual = await this._db.GetAsync(collection, key, true);

        // Assert
        Assert.NotNull(actual);
        Assert.NotEqual(testRecord, actual);
        Assert.Equal(key, key2);
        Assert.Equal(testRecord2, actual);
    }

    [Fact]
    public async Task ExistingRecordCanBeRemovedAsync()
    {
        // Arrange
        MemoryRecord testRecord = MemoryRecord.LocalRecord(
            id: "test",
            text: "text",
            description: "description",
            embedding: new Embedding<float>(new float[] { 1, 2, 3 }));
        string collection = "test_collection" + this._collectionNum;
        this._collectionNum++;

        // Act
        await this._db.CreateCollectionAsync(collection);
        var key = await this._db.UpsertAsync(collection, testRecord);
        await this._db.RemoveAsync(collection, key);
        var actual = await this._db.GetAsync(collection, key);

        // Assert
        Assert.Null(actual);
    }

    [Fact]
    public async Task RemovingNonExistingRecordDoesNothingAsync()
    {
        // Arrange
        string collection = "test_collection" + this._collectionNum;
        this._collectionNum++;

        // Act
        await this._db.RemoveAsync(collection, "key");
        var actual = await this._db.GetAsync(collection, "key");

        // Assert
        Assert.Null(actual);
    }

    [Fact]
    public async Task ItCanListAllDatabaseCollectionsAsync()
    {
        // Arrange
        string[] testCollections = { "test_collection5", "test_collection6", "test_collection7" };
        this._collectionNum += 3;
        await this._db.CreateCollectionAsync(testCollections[0]);
        await this._db.CreateCollectionAsync(testCollections[1]);
        await this._db.CreateCollectionAsync(testCollections[2]);

        // Act
        var collections = this._db.GetCollectionsAsync().ToEnumerable();

#pragma warning disable CA1851 // Possible multiple enumerations of 'IEnumerable' collection
        // Assert
        Assert.NotNull(collections);
        Assert.True(collections.Any(), "Collections is empty");
        Assert.Equal(3, collections.Count());
        Assert.True(collections.Contains(testCollections[0]),
            $"Collections does not contain the newly-created collection {testCollections[0]}");
        Assert.True(collections.Contains(testCollections[1]),
            $"Collections does not contain the newly-created collection {testCollections[1]}");
        Assert.True(collections.Contains(testCollections[2]),
            $"Collections does not contain the newly-created collection {testCollections[2]}");
    }
#pragma warning restore CA1851 // Possible multiple enumerations of 'IEnumerable' collection

    [Fact]
    public async Task GetNearestMatchesReturnsAllResultsWithNoMinScoreAsync()
    {
        // Arrange
        var compareEmbedding = new Embedding<float>(new float[] { 1, 1, 1 });
        int topN = 4;
        string collection = "test_collection" + this._collectionNum;
        this._collectionNum++;
        await this._db.CreateCollectionAsync(collection);
        int i = 0;
        MemoryRecord testRecord = MemoryRecord.LocalRecord(
            id: "test" + i,
            text: "text" + i,
            description: "description" + i,
            embedding: new Embedding<float>(new float[] { 1, 1, 1 }));
        _ = await this._db.UpsertAsync(collection, testRecord);

        i++;
        testRecord = MemoryRecord.LocalRecord(
            id: "test" + i,
            text: "text" + i,
            description: "description" + i,
            embedding: new Embedding<float>(new float[] { -1, -1, -1 }));
        _ = await this._db.UpsertAsync(collection, testRecord);

        i++;
        testRecord = MemoryRecord.LocalRecord(
            id: "test" + i,
            text: "text" + i,
            description: "description" + i,
            embedding: new Embedding<float>(new float[] { 1, 2, 3 }));
        _ = await this._db.UpsertAsync(collection, testRecord);

        i++;
        testRecord = MemoryRecord.LocalRecord(
            id: "test" + i,
            text: "text" + i,
            description: "description" + i,
            embedding: new Embedding<float>(new float[] { -1, -2, -3 }));
        _ = await this._db.UpsertAsync(collection, testRecord);

        i++;
        testRecord = MemoryRecord.LocalRecord(
            id: "test" + i,
            text: "text" + i,
            description: "description" + i,
            embedding: new Embedding<float>(new float[] { 1, -1, -2 }));
        _ = await this._db.UpsertAsync(collection, testRecord);

        // Act
        double threshold = -1;
        var topNResults = this._db.GetNearestMatchesAsync(collection, compareEmbedding, limit: topN, minRelevanceScore: threshold).ToEnumerable().ToArray();

        // Assert
        Assert.Equal(topN, topNResults.Length);
        for (int j = 0; j < topN - 1; j++)
        {
            int compare = topNResults[j].Item2.CompareTo(topNResults[j + 1].Item2);
            Assert.True(compare >= 0);
        }
    }

    [Fact]
    public async Task GetNearestMatchAsyncReturnsEmptyEmbeddingUnlessSpecifiedAsync()
    {
        // Arrange
        var compareEmbedding = new Embedding<float>(new float[] { 1, 1, 1 });
        string collection = "test_collection" + this._collectionNum;
        this._collectionNum++;
        await this._db.CreateCollectionAsync(collection);
        int i = 0;
        MemoryRecord testRecord = MemoryRecord.LocalRecord(
            id: "test" + i,
            text: "text" + i,
            description: "description" + i,
            embedding: new Embedding<float>(new float[] { 1, 1, 1 }));
        _ = await this._db.UpsertAsync(collection, testRecord);

        i++;
        testRecord = MemoryRecord.LocalRecord(
            id: "test" + i,
            text: "text" + i,
            description: "description" + i,
            embedding: new Embedding<float>(new float[] { -1, -1, -1 }));
        _ = await this._db.UpsertAsync(collection, testRecord);

        i++;
        testRecord = MemoryRecord.LocalRecord(
            id: "test" + i,
            text: "text" + i,
            description: "description" + i,
            embedding: new Embedding<float>(new float[] { 1, 2, 3 }));
        _ = await this._db.UpsertAsync(collection, testRecord);

        i++;
        testRecord = MemoryRecord.LocalRecord(
            id: "test" + i,
            text: "text" + i,
            description: "description" + i,
            embedding: new Embedding<float>(new float[] { -1, -2, -3 }));
        _ = await this._db.UpsertAsync(collection, testRecord);

        i++;
        testRecord = MemoryRecord.LocalRecord(
            id: "test" + i,
            text: "text" + i,
            description: "description" + i,
            embedding: new Embedding<float>(new float[] { 1, -1, -2 }));
        _ = await this._db.UpsertAsync(collection, testRecord);

        // Act
        double threshold = 0.75;
        var topNResultDefault = await this._db.GetNearestMatchAsync(collection, compareEmbedding, minRelevanceScore: threshold);
        var topNResultWithEmbedding = await this._db.GetNearestMatchAsync(collection, compareEmbedding, minRelevanceScore: threshold, withEmbedding: true);

        // Assert
        Assert.NotNull(topNResultDefault);
        Assert.NotNull(topNResultWithEmbedding);
        Assert.Empty(topNResultDefault.Value.Item1.Embedding.Vector);
        Assert.NotEmpty(topNResultWithEmbedding.Value.Item1.Embedding.Vector);
    }

    [Fact]
    public async Task GetNearestMatchAsyncReturnsExpectedAsync()
    {
        // Arrange
        var compareEmbedding = new Embedding<float>(new float[] { 1, 1, 1 });
        string collection = "test_collection" + this._collectionNum;
        this._collectionNum++;
        await this._db.CreateCollectionAsync(collection);
        int i = 0;
        MemoryRecord testRecord = MemoryRecord.LocalRecord(
            id: "test" + i,
            text: "text" + i,
            description: "description" + i,
            embedding: new Embedding<float>(new float[] { 1, 1, 1 }));
        _ = await this._db.UpsertAsync(collection, testRecord);

        i++;
        testRecord = MemoryRecord.LocalRecord(
            id: "test" + i,
            text: "text" + i,
            description: "description" + i,
            embedding: new Embedding<float>(new float[] { -1, -1, -1 }));
        _ = await this._db.UpsertAsync(collection, testRecord);

        i++;
        testRecord = MemoryRecord.LocalRecord(
            id: "test" + i,
            text: "text" + i,
            description: "description" + i,
            embedding: new Embedding<float>(new float[] { 1, 2, 3 }));
        _ = await this._db.UpsertAsync(collection, testRecord);

        i++;
        testRecord = MemoryRecord.LocalRecord(
            id: "test" + i,
            text: "text" + i,
            description: "description" + i,
            embedding: new Embedding<float>(new float[] { -1, -2, -3 }));
        _ = await this._db.UpsertAsync(collection, testRecord);

        i++;
        testRecord = MemoryRecord.LocalRecord(
            id: "test" + i,
            text: "text" + i,
            description: "description" + i,
            embedding: new Embedding<float>(new float[] { 1, -1, -2 }));
        _ = await this._db.UpsertAsync(collection, testRecord);

        // Act
        double threshold = 0.75;
        var topNResult = await this._db.GetNearestMatchAsync(collection, compareEmbedding, minRelevanceScore: threshold);

        // Assert
        Assert.NotNull(topNResult);
        Assert.Equal("test0", topNResult.Value.Item1.Metadata.Id);
        Assert.True(topNResult.Value.Item2 >= threshold);
    }

    [Fact]
    public async Task GetNearestMatchesDifferentiatesIdenticalVectorsByKeyAsync()
    {
        // Arrange
        var compareEmbedding = new Embedding<float>(new float[] { 1, 1, 1 });
        int topN = 4;
        string collection = "test_collection" + this._collectionNum;
        this._collectionNum++;
        await this._db.CreateCollectionAsync(collection);

        for (int i = 0; i < 10; i++)
        {
            MemoryRecord testRecord = MemoryRecord.LocalRecord(
                id: "test" + i,
                text: "text" + i,
                description: "description" + i,
                embedding: new Embedding<float>(new float[] { 1, 1, 1 }));
            _ = await this._db.UpsertAsync(collection, testRecord);
        }

        // Act
        var topNResults = this._db.GetNearestMatchesAsync(collection, compareEmbedding, limit: topN, minRelevanceScore: 0.75).ToEnumerable().ToArray();
        IEnumerable<string> topNKeys = topNResults.Select(x => x.Item1.Key).ToImmutableSortedSet();

        // Assert
        Assert.Equal(topN, topNResults.Length);
        Assert.Equal(topN, topNKeys.Count());

        for (int i = 0; i < topNResults.Length; i++)
        {
            int compare = topNResults[i].Item2.CompareTo(0.75);
            Assert.True(compare >= 0);
        }
    }

    [Fact]
    public async Task ItCanBatchUpsertRecordsAsync()
    {
        // Arrange
        int numRecords = 10;
        string collection = "test_collection" + this._collectionNum;
        this._collectionNum++;
        await this._db.CreateCollectionAsync(collection);
        IEnumerable<MemoryRecord> records = this.CreateBatchRecords(numRecords);

        // Act
        var keys = this._db.UpsertBatchAsync(collection, records);
        var resultRecords = this._db.GetBatchAsync(collection, keys.ToEnumerable());

        // Assert
        Assert.NotNull(keys);
        Assert.Equal(numRecords, keys.ToEnumerable().Count());
        Assert.Equal(numRecords, resultRecords.ToEnumerable().Count());
    }

    [Fact]
    public async Task ItCanBatchGetRecordsAsync()
    {
        // Arrange
        int numRecords = 10;
        string collection = "test_collection" + this._collectionNum;
        this._collectionNum++;
        await this._db.CreateCollectionAsync(collection);
        IEnumerable<MemoryRecord> records = this.CreateBatchRecords(numRecords);
        var keys = this._db.UpsertBatchAsync(collection, records);

        // Act
        var results = this._db.GetBatchAsync(collection, keys.ToEnumerable());

        // Assert
        Assert.NotNull(keys);
        Assert.NotNull(results);
        Assert.Equal(numRecords, results.ToEnumerable().Count());
    }

    [Fact]
    public async Task ItCanBatchRemoveRecordsAsync()
    {
        // Arrange
        int numRecords = 10;
        string collection = "test_collection" + this._collectionNum;
        this._collectionNum++;
        await this._db.CreateCollectionAsync(collection);
        IEnumerable<MemoryRecord> records = this.CreateBatchRecords(numRecords);

        List<string> keys = new();
        await foreach (var key in this._db.UpsertBatchAsync(collection, records))
        {
            keys.Add(key);
        }

        // Act
        await this._db.RemoveBatchAsync(collection, keys);

        // Assert
        await foreach (var result in this._db.GetBatchAsync(collection, keys))
        {
            Assert.Null(result);
        }
    }

    [Fact]
    public async Task CollectionsCanBeDeletedAsync()
    {
        // Arrange
        var collections = this._db.GetCollectionsAsync().ToEnumerable();
#pragma warning disable CA1851 // Possible multiple enumerations of 'IEnumerable' collection
        int numCollections = collections.Count();
        Assert.True(numCollections == this._collectionNum);

        // Act
        foreach (var collection in collections)
        {
            await this._db.DeleteCollectionAsync(collection);
        }

        // Assert
        collections = this._db.GetCollectionsAsync().ToEnumerable();
        numCollections = collections.Count();
        Assert.True(numCollections == 0);
        this._collectionNum = 0;
    }
#pragma warning restore CA1851 // Possible multiple enumerations of 'IEnumerable' collection

    [Fact]
    public async Task ItThrowsWhenDeletingNonExistentCollectionAsync()
    {
        // Arrange
        string collection = "test_collection" + this._collectionNum;
        this._collectionNum++;

        // Act
        await Assert.ThrowsAsync<SKException>(() => this._db.DeleteCollectionAsync(collection));
    }
}<|MERGE_RESOLUTION|>--- conflicted
+++ resolved
@@ -82,11 +82,7 @@
         string? collection = null;
 
         // Assert
-<<<<<<< HEAD
-        await Assert.ThrowsAsync<SKException>(async () => await this._db.CreateCollectionAsync(collection));
-=======
         await Assert.ThrowsAsync<ArgumentNullException>(async () => await this._db.CreateCollectionAsync(collection!));
->>>>>>> 91470032
     }
 
     [Fact]
