--- conflicted
+++ resolved
@@ -43,11 +43,8 @@
     // Your application registration will need to be granted these permissions in Azure Active Directory.
     msGraphPluginScopes: ['Calendars.Read', 'Mail.Read', 'Mail.Send', 'Tasks.ReadWrite', 'User.Read'],
     adoScopes: ['vso.work'],
-<<<<<<< HEAD
     // All OpenAI plugin manifest files should be located at this path per OpenAI requirements
     // https://platform.openai.com/docs/plugins/getting-started/plugin-manifest
     PLUGIN_MANIFEST_PATH: '/.well-known/ai-plugin.json',
-=======
     BATCH_REQUEST_LIMIT: 20,
->>>>>>> 48a6ccbb
 };