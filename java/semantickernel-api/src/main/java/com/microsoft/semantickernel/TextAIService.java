--- conflicted
+++ resolved
@@ -7,10 +7,6 @@
  * Marker interface for Text AI services, typically Chat or Text generation for OpenAI
  */
 public interface TextAIService extends AIService {
-<<<<<<< HEAD
-
-=======
->>>>>>> d9304382
     /**
      * The maximum number of results per prompt
      */
